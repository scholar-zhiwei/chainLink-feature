task("request-random-number", "Requests a random number for a Chainlink VRF enabled smart contract")
    .addParam("contract", "The address of the API Consumer contract that you want to call")
    .setAction(async taskArgs => {

        const contractAddr = taskArgs.contract
        const networkId = network.name
        console.log("Requesting a random number using VRF consumer contract ", contractAddr, " on network ", networkId)
        const RandomNumberConsumer = await ethers.getContractFactory("RandomNumberConsumer")

        //Get signer information
        const accounts = await hre.ethers.getSigners()
        const signer = accounts[0]

        //Create connection to VRF Contract and call the getRandomNumber function
        const vrfConsumerContract = new ethers.Contract(contractAddr, RandomNumberConsumer.interface, signer)
<<<<<<< HEAD
        var result = await vrfConsumerContract.getRandomNumber()
        console.log('Contract ', contractAddr, ' random number request successfully called. Transaction Hash: ', result.hash)
        console.log("Run the following to read the returned random number:")
        console.log("npx hardhat read-random-number --contract " + contractAddr + " --network " + network.name)
=======
        var result = await vrfConsumerContract.getRandomNumber().then(function (transaction) {
            console.log('Contract ', contractAddr, ' external data request successfully called. Transaction Hash: ', transaction.hash)
            console.log("Run the following to read the returned random number:")
            console.log("npx hardhat read-random-number --contract " + contractAddr + " --network " + network.name)
        })

>>>>>>> 7f8fcd95
    })

module.exports = {}<|MERGE_RESOLUTION|>--- conflicted
+++ resolved
@@ -13,19 +13,10 @@
 
         //Create connection to VRF Contract and call the getRandomNumber function
         const vrfConsumerContract = new ethers.Contract(contractAddr, RandomNumberConsumer.interface, signer)
-<<<<<<< HEAD
         var result = await vrfConsumerContract.getRandomNumber()
         console.log('Contract ', contractAddr, ' random number request successfully called. Transaction Hash: ', result.hash)
         console.log("Run the following to read the returned random number:")
         console.log("npx hardhat read-random-number --contract " + contractAddr + " --network " + network.name)
-=======
-        var result = await vrfConsumerContract.getRandomNumber().then(function (transaction) {
-            console.log('Contract ', contractAddr, ' external data request successfully called. Transaction Hash: ', transaction.hash)
-            console.log("Run the following to read the returned random number:")
-            console.log("npx hardhat read-random-number --contract " + contractAddr + " --network " + network.name)
-        })
-
->>>>>>> 7f8fcd95
     })
 
 module.exports = {}