--- conflicted
+++ resolved
@@ -6,11 +6,7 @@
 </p>
 <br/>
 
-<<<<<<< HEAD
 # Chainlink Hardhat Box
-=======
-# Chainlink Hardhat Starter Kit
->>>>>>> 60073b9c
  Implementation of the following 3 Chainlink features using the [Hardhat](https://hardhat.org/) development environment:
  - [Request & Receive data](https://docs.chain.link/docs/request-and-receive-data)
  - [Chainlink Price Feeds](https://docs.chain.link/docs/using-chainlink-reference-contracts)
@@ -43,26 +39,15 @@
 export MAINNET_RPC_URL="https://eth-mainnet.alchemyapi.io/v2/your-api-key"
 ```
 
-<<<<<<< HEAD
 If you plan on deploying to a local [Hardhat network](https://hardhat.org/hardhat-network/) that's a fork of the Ethereum mainnet instead of a public test network like Kovan, you'll also need to set your `MAINNET_RPC_URL` [environment variable.](https://www.twilio.com/blog/2017/01/how-to-set-environment-variables.html) and uncomment the `forking` section in `hardhat.config.js`. You can get one for free at [Alchemy's site.](https://alchemyapi.io/).
 
 You can also use a `PRIVATE_KEY` instead of a `MNEMONIC` environment variable by uncommenting the section in the `hardhat.config.js`, and commenting out the `MNEMONIC` line.
-=======
-If you plan on deploying to a local [Hardhat network](https://hardhat.org/hardhat-network/) that's a fork of the Ethereum mainnet instead of a public test network like Kovan, you'll also need to set your `MAINNET_RPC_URL` [environment variable.](https://www.twilio.com/blog/2017/01/how-to-set-environment-variables.html) and uncomment the `forking` section in `hardhat.config.js`. You can get one for free at [Alchemy's site.](https://alchemyapi.io/). 
-
-You can also use a `PRIVATE_KEY` instead of a `MNEMONIC` environment variable by uncommenting the section in the `hardhat.config.js`, and commenting out the `MNEMONIC` line. 
->>>>>>> 60073b9c
 
 Then you can install all the dependencies
 
 ```bash
-<<<<<<< HEAD
 git clone https://github.com/smartcontractkit/hardhat-starter-kit/
 cd hardhat-starter-kit
-=======
-git clone https://github.com/smartcontractkit/chainlink-hardhat-box
-cd chainlink-hardhat-box
->>>>>>> 60073b9c
 ```
 then
 
@@ -76,10 +61,7 @@
 yarn
 ```
 
-<<<<<<< HEAD
 
-=======
->>>>>>> 60073b9c
 ## Auto-Funding
 
 This Starter Kit is configured by default to attempt to auto-fund any newly deployed contract that uses Any-API or Chainlink VRF, to save having to manually fund them after each deployment. The amount in LINK to send as part of this process can be modified in the [Starter Kit Config](https://github.com/smartcontractkit/chainlink-hardhat-box/blob/main/helper-hardhat-config.js), and are configurable per network.
@@ -113,7 +95,6 @@
 ```
 
 ## Test
-<<<<<<< HEAD
 Tests are located in the [test](https://github.com/smartcontractkit/hardhat-starter-kit/tree/main/test) directory, and are split between unit tests and integration tests. Unit tests should only be run on local environments, and integration tests should only run on live environments.
 
 To run unit tests:
@@ -125,19 +106,6 @@
 To run integration tests:
 
 ```bash
-=======
-Tests are located in the [test](https://github.com/pappas999/chainlink-hardhat-box/tree/main/test) directory, and are split between unit tests and integration tests. Unit tests should only be run on local environments, and integration tests should only run on live environments. 
-
-To run unit tests:
-
-```bash
-yarn test
-```
-
-To run integration tests:
-
-```bash
->>>>>>> 60073b9c
 yarn test-integration
 ```
 
